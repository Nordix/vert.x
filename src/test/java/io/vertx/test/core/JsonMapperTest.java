/*
 * Copyright 2014 Red Hat, Inc.
 *
 *  All rights reserved. This program and the accompanying materials
 *  are made available under the terms of the Eclipse Public License v1.0
 *  and Apache License v2.0 which accompanies this distribution.
 *
 *  The Eclipse Public License is available at
 *  http://www.eclipse.org/legal/epl-v10.html
 *
 *  The Apache License v2.0 is available at
 *  http://www.opensource.org/licenses/apache2.0.php
 *
 *  You may elect to redistribute this code under either of these licenses.
 */

package io.vertx.test.core;

import com.fasterxml.jackson.annotation.JsonProperty;
import com.fasterxml.jackson.core.type.TypeReference;
import com.fasterxml.jackson.databind.ObjectMapper;
import io.vertx.core.buffer.Buffer;
import io.vertx.core.json.Json;
import org.junit.Test;

import java.time.Instant;

import static java.time.format.DateTimeFormatter.ISO_INSTANT;

import java.util.Collections;
import java.util.List;
import java.util.Map;

/**
 * @author <a href="http://tfox.org">Tim Fox</a>
 */
public class JsonMapperTest extends VertxTestBase {

  @Test
  public void testGetSetMapper() {
    ObjectMapper mapper = Json.mapper;
    assertNotNull(mapper);
    ObjectMapper newMapper = new ObjectMapper();
    Json.mapper = newMapper;
    assertSame(newMapper, Json.mapper);
    Json.mapper = mapper;
  }

  @Test
  public void testGetSetPrettyMapper() {
    ObjectMapper mapper = Json.prettyMapper;
    assertNotNull(mapper);
    ObjectMapper newMapper = new ObjectMapper();
    Json.prettyMapper = newMapper;
    assertSame(newMapper, Json.prettyMapper);
    Json.prettyMapper = mapper;
  }

  @Test
  public void encodeCustomTypeInstant() {
    Instant now = Instant.now();
    String json = Json.encode(now);
    assertNotNull(json);
    // the RFC is one way only
    Instant decoded = Instant.from(ISO_INSTANT.parse(json.substring(1, json.length() - 1)));
    assertEquals(now, decoded);

  }

  @Test
  public void encodeCustomTypeInstantNull() {
    Instant now = null;
    String json = Json.encode(now);
    assertNotNull(json);
    assertEquals("null", json);
  }

  @Test
  public void encodeCustomTypeBinary() {
    byte[] data = new byte[] { 'h', 'e', 'l', 'l', 'o'};
    String json = Json.encode(data);
    assertNotNull(json);
    // base64 encoded hello
    assertEquals("\"aGVsbG8=\"", json);
  }

  @Test
  public void encodeCustomTypeBinaryNull() {
    byte[] data = null;
    String json = Json.encode(data);
    assertNotNull(json);
    assertEquals("null", json);
  }

  @Test
<<<<<<< HEAD
  public void encodeToBuffer() {
    Buffer json = Json.encodeToBuffer("Hello World!");
    assertNotNull(json);
    // json strings are always UTF8
    assertEquals("\"Hello World!\"", json.toString("UTF-8"));
=======
  public void testGenericDecoding() {
    Pojo original = new Pojo();
    original.value = "test";

    String json = Json.encode(Collections.singletonList(original));

    List<Pojo> correct = Json.decodeValue(json, new TypeReference<List<Pojo>>() {});
    assertTrue(((List)correct).get(0) instanceof Pojo);
    assertEquals(original.value, correct.get(0).value);

    List incorrect = Json.decodeValue(json, List.class);
    assertFalse(incorrect.get(0) instanceof Pojo);
    assertTrue(incorrect.get(0) instanceof Map);
    assertEquals(original.value, ((Map)(incorrect.get(0))).get("value"));
  }

  private static class Pojo {
    @JsonProperty
    String value;
>>>>>>> d71e8026
  }
}<|MERGE_RESOLUTION|>--- conflicted
+++ resolved
@@ -93,13 +93,14 @@
   }
 
   @Test
-<<<<<<< HEAD
   public void encodeToBuffer() {
     Buffer json = Json.encodeToBuffer("Hello World!");
     assertNotNull(json);
     // json strings are always UTF8
     assertEquals("\"Hello World!\"", json.toString("UTF-8"));
-=======
+  }
+
+  @Test
   public void testGenericDecoding() {
     Pojo original = new Pojo();
     original.value = "test";
@@ -119,6 +120,5 @@
   private static class Pojo {
     @JsonProperty
     String value;
->>>>>>> d71e8026
   }
 }